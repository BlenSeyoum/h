# -*- coding: utf-8 -*-
# pylint: disable=no-self-use
"""
The `conftest` module is automatically loaded by pytest and serves as a place
to put fixture functions that are useful application-wide.
"""

import functools
import os

import deform
import mock
import pytest

import click.testing
import sqlalchemy
from pyramid import testing
from pyramid.request import apply_request_extensions
from sqlalchemy.orm import sessionmaker
from webob.multidict import MultiDict

from h import db
from h import models
from h.settings import database_url
from h._compat import text_type

TEST_AUTHORITY = u'example.com'
TEST_DATABASE_URL = database_url(os.environ.get('TEST_DATABASE_URL',
                                                'postgresql://postgres@localhost/htest'))

Session = sessionmaker()


class DummyFeature(object):

    """
    A dummy feature flag looker-upper.

    Because we're probably testing all feature-flagged functionality, this
    feature client defaults every flag to *True*, which is the exact opposite
    of what happens outside of testing.
    """

    def __init__(self):
        self.flags = {}
        self.loaded = False

    def __call__(self, name, *args, **kwargs):
        return self.flags.get(name, True)

    def all(self):
        return self.flags

    def load(self):
        self.loaded = True

    def clear(self):
        self.flags = {}


class DummySession(object):

    """
    A dummy database session.
    """

    def __init__(self):
        self.added = []
        self.deleted = []
        self.flushed = False

    def add(self, obj):
        self.added.append(obj)

    def delete(self, obj):
        self.deleted.append(obj)

    def flush(self):
        self.flushed = True


# A fake version of colander.Invalid
class FakeInvalid(object):
    def __init__(self, errors):
        self.errors = errors

    def asdict(self):
        return self.errors


def autopatcher(request, target, **kwargs):
    """Patch and cleanup automatically. Wraps :py:func:`mock.patch`."""
    options = {'autospec': True}
    options.update(kwargs)
    patcher = mock.patch(target, **options)
    obj = patcher.start()
    request.addfinalizer(patcher.stop)
    return obj


@pytest.fixture
def cli():
    runner = click.testing.CliRunner()
    with runner.isolated_filesystem():
        yield runner


@pytest.fixture(scope='session')
def db_engine():
    """Set up the database connection and create tables."""
    engine = sqlalchemy.create_engine(TEST_DATABASE_URL)
    db.init(engine, should_create=True, should_drop=True, authority=TEST_AUTHORITY)
    return engine


@pytest.fixture
<<<<<<< HEAD
=======
def default_organization(db_session):
    return models.Organization.default(db_session)


@pytest.yield_fixture
>>>>>>> 1eff56d3
def db_session(db_engine):
    """
    Prepare the SQLAlchemy session object.

    We enable fast repeatable database tests by setting up the database only
    once per session (see :func:`db_engine`) and then wrapping each test
    function in a transaction that is rolled back.

    Additionally, we set a SAVEPOINT before entering the test, and if we
    detect that the test has committed (i.e. released the savepoint) we
    immediately open another. This has the effect of preventing test code from
    committing the outer transaction.
    """
    conn = db_engine.connect()
    trans = conn.begin()
    session = Session(bind=conn)
    session.begin_nested()

    @sqlalchemy.event.listens_for(session, "after_transaction_end")
    def restart_savepoint(session, transaction):
        if transaction.nested and not transaction._parent.nested:
            session.begin_nested()

    try:
        yield session
    finally:
        session.close()
        trans.rollback()
        conn.close()


@pytest.fixture
def factories(db_session):
    from ..common import factories
    factories.set_session(db_session)
    yield factories
    factories.set_session(None)


@pytest.fixture
def fake_feature():
    return DummyFeature()


@pytest.fixture
def fake_db_session():
    return DummySession()


@pytest.fixture
def form_validating_to():
    def form_validating_to(appstruct):
        form = mock.MagicMock()
        form.validate.return_value = appstruct
        form.render.return_value = 'valid form'
        return form
    return form_validating_to


@pytest.fixture
def invalid_form():
    def invalid_form(errors=None):
        if errors is None:
            errors = {}
        invalid = FakeInvalid(errors)
        form = mock.MagicMock()
        form.validate.side_effect = deform.ValidationFailure(None, None, invalid)
        form.render.return_value = 'invalid form'
        return form
    return invalid_form


@pytest.fixture
def mailer(pyramid_config):
    from pyramid_mailer.interfaces import IMailer
    from pyramid_mailer.testing import DummyMailer
    mailer = DummyMailer()
    pyramid_config.registry.registerUtility(mailer, IMailer)
    return mailer


@pytest.fixture
def matchers():
    from ..common import matchers
    return matchers


@pytest.fixture
def notify(pyramid_config, request):
    patcher = mock.patch.object(pyramid_config.registry, 'notify', autospec=True)
    request.addfinalizer(patcher.stop)
    return patcher.start()


@pytest.fixture
def patch(request):
    return functools.partial(autopatcher, request)


@pytest.fixture
def pyramid_config(pyramid_settings, pyramid_request):
    """Pyramid configurator object."""
    with testing.testConfig(request=pyramid_request,
                            settings=pyramid_settings) as config:
        # Include pyramid_services so it's easy to set up fake services in tests
        config.include('pyramid_services')
        apply_request_extensions(pyramid_request)

        yield config


@pytest.fixture
def pyramid_request(db_session, fake_feature, pyramid_settings):
    """Dummy Pyramid request object."""
    request = testing.DummyRequest(db=db_session, feature=fake_feature)
    request.authority = text_type(TEST_AUTHORITY)
    request.create_form = mock.Mock()
    request.matched_route = mock.Mock()
    request.registry.settings = pyramid_settings
    request.is_xhr = False
    request.params = MultiDict()
    request.GET = request.params
    request.POST = request.params
    return request


@pytest.fixture
def pyramid_csrf_request(pyramid_request):
    """Dummy Pyramid request object with a valid CSRF token."""
    pyramid_request.headers['X-CSRF-Token'] = pyramid_request.session.get_csrf_token()
    return pyramid_request


@pytest.fixture
def pyramid_settings():
    """Default app settings."""
    return {
        'sqlalchemy.url': TEST_DATABASE_URL
    }<|MERGE_RESOLUTION|>--- conflicted
+++ resolved
@@ -114,14 +114,11 @@
 
 
 @pytest.fixture
-<<<<<<< HEAD
-=======
 def default_organization(db_session):
     return models.Organization.default(db_session)
 
 
-@pytest.yield_fixture
->>>>>>> 1eff56d3
+@pytest.fixture
 def db_session(db_engine):
     """
     Prepare the SQLAlchemy session object.
