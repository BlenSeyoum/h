<ul class="sliding-panels">
<<<<<<< HEAD
  <li>
    <!-- Summaries -->
     <div class="annotator-outer annotator-viewer">
      <ul class="annotator-listing" data-ng-click="showDetail($event)">
        <li data-ng-model="annotation"
=======
  <li class="annotator-outer annotator-viewer" data-ng-class="detail && 'squished' || ''">
    <!-- Summary -->
     <!-- <div class="annotator-outer annotator-viewer"> -->
      <ul class="annotator-listing">
        <li data-ng-click="showDetail(annotation)"
            data-ng-include="'annotation.html'"
            data-ng-model="annotation"
>>>>>>> 806464a1
            data-ng-repeat="annotation in annotations"
            class="paper summary annotation">
          <span data-ng-bind="annotation.created | fuzzyTime"
                class="time" />
          <h3 data-ng-bind="annotation.user | userName"
              class="user" />
          <div data-ng-bind-html="annotation.text | converter"
               class="body" />
        </li>
      </ul>
<!--     </div> -->
  </li>

<<<<<<< HEAD
  <li data-ng-class="!detail && 'collapsed' || ''" data-ng-switch="detail">
    <!-- Details -->
    <div data-ng-switch-when="true" class="annotator-outer annotator-viewer">
      <!-- Excerpt -->
      <div class="paper excerpt">
        <blockquote data-ng-bind="thread.message.annotation.quote" />
      </div>
      <div data-recursive="" class="paper">
        <!-- Thread view -->
        <div class="thread">
          <!-- Annotation -->
          <div data-ng-model="thread.message.annotation"
               class="detail annotation">
            <span data-ng-bind="thread.message.annotation.created | fuzzyTime"
                  class="time" />
            <h3 data-ng-bind="thread.message.annotation.user | userName"
                class="user" />
            <div data-ng-bind-html="thread.message.annotation.text | converter"
                 class="body" />
          </div>

          <!-- Reply count -->
          <span data-ng-show="thread.children.length"
                data-ng-pluralize=""
                count="thread.flattenChildren().length"
                when="{ 'one': '1 reply'
                      , 'other': '{} replies'
                      }"
                class="reply-count" />

          <!-- Replies -->
          <ul class="annotator-listing">
            <li data-ng-repeat="thread in thread.children"
                data-ng-transclude="" />
          </ul>
        </div>
      </div>
    </div>
=======
  <li class="annotator-outer annotator-viewer" data-ng-class="!detail && 'collapsed' || ''">
    <!-- Details -->
<!--     <div class="annotator-outer annotator-viewer"> -->
      <div data-ng-show="annotation.quote" class="paper excerpt">
        <blockquote data-ng-bind="annotation.quote" />
      </div>
      <div data-ng-include="'annotation.html'"
           data-ng-model="annotation"
           class="paper detail" />
<!--     </div> -->
>>>>>>> 806464a1
  </li>
</ul><|MERGE_RESOLUTION|>--- conflicted
+++ resolved
@@ -1,82 +1,61 @@
 <ul class="sliding-panels">
-<<<<<<< HEAD
-  <li>
-    <!-- Summaries -->
-     <div class="annotator-outer annotator-viewer">
-      <ul class="annotator-listing" data-ng-click="showDetail($event)">
-        <li data-ng-model="annotation"
-=======
-  <li class="annotator-outer annotator-viewer" data-ng-class="detail && 'squished' || ''">
-    <!-- Summary -->
-     <!-- <div class="annotator-outer annotator-viewer"> -->
-      <ul class="annotator-listing">
-        <li data-ng-click="showDetail(annotation)"
-            data-ng-include="'annotation.html'"
-            data-ng-model="annotation"
->>>>>>> 806464a1
-            data-ng-repeat="annotation in annotations"
-            class="paper summary annotation">
-          <span data-ng-bind="annotation.created | fuzzyTime"
-                class="time" />
-          <h3 data-ng-bind="annotation.user | userName"
-              class="user" />
-          <div data-ng-bind-html="annotation.text | converter"
-               class="body" />
-        </li>
-      </ul>
-<!--     </div> -->
+  <!-- Summaries -->
+  <li data-ng-class="detail && 'squished' || ''"
+      class="annotator-outer annotator-viewer">
+    
+    <ul class="annotator-listing" data-ng-click="showDetail($event)">
+      <li data-ng-model="annotation"
+          data-ng-repeat="annotation in annotations"
+          class="paper summary annotation">
+        <span data-ng-bind="annotation.created | fuzzyTime"
+              class="time" />
+        <h3 data-ng-bind="annotation.user | userName"
+            class="user" />
+        <div data-ng-bind-html="annotation.text | converter"
+             class="body" />
+      </li>
+    </ul>
   </li>
 
-<<<<<<< HEAD
-  <li data-ng-class="!detail && 'collapsed' || ''" data-ng-switch="detail">
-    <!-- Details -->
-    <div data-ng-switch-when="true" class="annotator-outer annotator-viewer">
-      <!-- Excerpt -->
-      <div class="paper excerpt">
-        <blockquote data-ng-bind="thread.message.annotation.quote" />
+  <!-- Details -->
+  <li data-ng-class="!detail && 'collapsed' || ''"
+      data-ng-switch="detail"
+      class="annotator-outer annotator-viewer">
+    <!-- Excerpt -->
+    <div class="paper excerpt">
+      <blockquote data-ng-bind="thread.message.annotation.quote" />
+    </div>
+    <div data-recursive="" class="paper">
+      <!-- Thread view -->
+      <div class="thread">
+        <!-- Annotation -->
+        <div data-ng-model="thread.message.annotation"
+             class="detail annotation">
+          <span data-ng-bind="thread.message.annotation.created | fuzzyTime"
+                class="time" />
+          <h3 data-ng-bind="thread.message.annotation.user | userName"
+              class="user" />
+          <div data-ng-bind-html="thread.message.annotation.text | converter"
+               class="body" />
+        </div>
+
+        <!-- Reply count -->
+        <span data-ng-show="thread.children.length"
+              data-ng-pluralize=""
+              count="thread.flattenChildren().length"
+              when="{ 'one': '1 reply'
+                    , 'other': '{} replies'
+                    }"
+              class="reply-count" />
+
+        <!-- Replies -->
+        <ul class="annotator-listing">
+          <li data-ng-repeat="thread in thread.children"
+              data-ng-transclude="" />
+        </ul>
       </div>
-      <div data-recursive="" class="paper">
-        <!-- Thread view -->
-        <div class="thread">
-          <!-- Annotation -->
-          <div data-ng-model="thread.message.annotation"
-               class="detail annotation">
-            <span data-ng-bind="thread.message.annotation.created | fuzzyTime"
-                  class="time" />
-            <h3 data-ng-bind="thread.message.annotation.user | userName"
-                class="user" />
-            <div data-ng-bind-html="thread.message.annotation.text | converter"
-                 class="body" />
-          </div>
-
-          <!-- Reply count -->
-          <span data-ng-show="thread.children.length"
-                data-ng-pluralize=""
-                count="thread.flattenChildren().length"
-                when="{ 'one': '1 reply'
-                      , 'other': '{} replies'
-                      }"
-                class="reply-count" />
-
-          <!-- Replies -->
-          <ul class="annotator-listing">
-            <li data-ng-repeat="thread in thread.children"
-                data-ng-transclude="" />
-          </ul>
-        </div>
-      </div>
-    </div>
-=======
-  <li class="annotator-outer annotator-viewer" data-ng-class="!detail && 'collapsed' || ''">
-    <!-- Details -->
-<!--     <div class="annotator-outer annotator-viewer"> -->
       <div data-ng-show="annotation.quote" class="paper excerpt">
         <blockquote data-ng-bind="annotation.quote" />
       </div>
-      <div data-ng-include="'annotation.html'"
-           data-ng-model="annotation"
-           class="paper detail" />
-<!--     </div> -->
->>>>>>> 806464a1
   </li>
 </ul>