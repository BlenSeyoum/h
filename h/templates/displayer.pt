<!DOCTYPE html>
<html metal:use-macro="main_template">
  <head metal:fill-slot="head" tal:omit-tag>
    <title>Hypothes.is</title>
  </head>
  <style type="text/css"></style>

  <body metal:fill-slot="body" internalid="${annotation['id']}" ng-app="h.displayer">
    <div class="topbar">
      <div class="inner">
        <a class="barbutton pull-left" href="/"
           ><h4>hypothes<span class="red">.</span>is</h4></a>
        <a href="" class="barbutton pull-right">Sign in</a>
      </div>
    </div>

<<<<<<< HEAD
    <div class="content paper yui3-g">
      <div class="knockout noise yui3-u-1">
=======
    <div class="content paper" ng-controller="DisplayerCtrl"
         ng-init="annotation.text='${annotation['text']}';
                  annotation.date='${annotation['date']}';
                  annotation.user='${annotation['user']}';
                  annotation.quote='${quote}';
                  annotation.id = '${annotation['id']}';
                  annotation.uri = '${annotation['uri']}';
                  annotation.ref_length = '${len(annotation['references'])}';
                  annotation.deleted = '${annotation['deleted']}'">
      <div class="knockout noise">
>>>>>>> 79cc0da2
        <div ng-view=""></div>
        <strong><a class="pull-right"
                   href="${annotation['uri']}">To Source</a></strong>

        <div class="page">
          <strong tal:condition="annotation['user']">
            <a href="">{{annotation.user | userName}}</a> annotated:
          </strong>
          <div class="domain">
            <img class="favicon" tal:condition="len(favicon_link)"
                 src="${favicon_link}"/>
            <a href="${annotation['uri']}">${title}</a>
            |
            <a href="${source}">${source_stripped}</a>
          </div>
        </div>

<<<<<<< HEAD
        <div class="card-grid yui3-g">
          <div class="yui3-u-1 t-yui3-u-1-2">
            <div class="paper excerpt">
              <blockquote>${quote}</blockquote>
            </div>
          </div>

          <div class="yui3-u-1 t-yui3-u-1-2">
            <div class="paper thread">
              <metal:main define-macro="thread">
                <div class="annotation detail">
                  <div class="magicontrols pull-right">
                    <span class="small">${annotation['date']}</span>
                  </div>

                  <strong>
                    <span class="user">${annotation['user']}</span>
                  </strong>

                  <div class="body">${annotation['text']}</div>

                  <div class="magicontrols small">
                    <span class="reply-count"
                          tal:condition="annotation['reply_count'] == 1"
                          >1 reply</span>
                    <span class="reply-count"
                          tal:condition="annotation['reply_count'] > 1"
                          >${annotation['reply_count']} replies</span>
                  </div>
                </div>

                <!-- Replies -->
                <ul>
                  <li class="thread"
                      tal:repeat="annotation annotation['replies']">
                    <a href="" class="threadexp"></a>
                    <metal:main use-macro="displayer.macros['thread']" />
                  </li>
                </ul>
              </metal:main>
            </div>
          </div>
=======
        <div class="paper excerpt">
          <blockquote>{{annotation.quote}}</blockquote>
        </div>

        <div class="paper thread">

            <div class="annotation detail ng-isolate-scope">
              <div class="magicontrols pull-right">
                <span class="small">{{annotation.date | fuzzyTime}}</span>
              </div>

              <strong>
                <span ng-show="annotation.deleted" class="user">Annotation deleted</span>
                <span class="user">{{annotation.user | userName}}</span>
              </strong>
              <div class="body">
                <span ng-show="annotation.deleted">Reason:</span>
                <span ng-bind-html-unsafe="annotation.text | converter"/>
              </div>

              <div class="magicontrols small">
                  <span class="reply-count"
                     ng-pluralize=""
                     ng-show="annotation.reply_count"
                     count="annotation.reply_count"
                     when="{one: '1 reply', other: '{} replies'}" />
              </div>
            </div>

            <script type="text/ng-template"  id="annotation_renderer.html">
              <a href="" class="threadexp"
                 title="{{$parent.collapsed && 'Expand' || 'Collapse'}}"
                 ng-click="$parent.collapsed = !$parent.collapsed" />

              <div class="annotation detail">

                <div class="magicontrols pull-right">
                  <span class="small">{{reply.updated | fuzzyTime}}</span>
                </div>

                <strong>
                  <span ng-show="reply.deleted" class="user">Annotation deleted</span>
                  <span ng-hide="reply.deleted" class="user">{{reply.user | userName}}</span>
                </strong>

                <div class="body">
                    <span ng-show="reply.deleted">Reason:</span>
                    <span ng-bind-html-unsafe="reply.text | converter"/>
                </div>
                <div class="magicontrols small">
                  <span class="reply-count"
                     ng-pluralize=""
                     ng-show="reply.reply_count"
                     count="reply.reply_count"
                     when="{one: '1 reply', other: '{} replies'}" />
                </div>
              </div>

                <ul>
                  <li ng-repeat="reply in reply.replies" class="thread"
                      ng-include="'annotation_renderer.html'"
                      ng-class="collapsed && 'collapsed' || ''">
                  </li>
                </ul>
            </script>

            <!-- Thread view -->
            <ul>
                <li ng-repeat="reply in annotation.replies"
                    ng-include="'annotation_renderer.html'"
                    class="thread"
                    ng-class="collapsed && 'collapsed' || ''"></li>
            </ul>

>>>>>>> 79cc0da2
        </div>
      </div>
      <div class="yui3-u-1">
        You have followed a link to an annotation. For a better experience,
        install the <a href="">extension</a>.
      </div>
    </div>
  </body>
</html><|MERGE_RESOLUTION|>--- conflicted
+++ resolved
@@ -14,11 +14,8 @@
       </div>
     </div>
 
-<<<<<<< HEAD
-    <div class="content paper yui3-g">
-      <div class="knockout noise yui3-u-1">
-=======
-    <div class="content paper" ng-controller="DisplayerCtrl"
+    <div class="content paper yui3-g"
+         ng-controller="DisplayerCtrl"
          ng-init="annotation.text='${annotation['text']}';
                   annotation.date='${annotation['date']}';
                   annotation.user='${annotation['user']}';
@@ -27,8 +24,7 @@
                   annotation.uri = '${annotation['uri']}';
                   annotation.ref_length = '${len(annotation['references'])}';
                   annotation.deleted = '${annotation['deleted']}'">
-      <div class="knockout noise">
->>>>>>> 79cc0da2
+      <div class="knockout noise yui3-u-1">
         <div ng-view=""></div>
         <strong><a class="pull-right"
                    href="${annotation['uri']}">To Source</a></strong>
@@ -46,7 +42,6 @@
           </div>
         </div>
 
-<<<<<<< HEAD
         <div class="card-grid yui3-g">
           <div class="yui3-u-1 t-yui3-u-1-2">
             <div class="paper excerpt">
@@ -89,7 +84,7 @@
               </metal:main>
             </div>
           </div>
-=======
+
         <div class="paper excerpt">
           <blockquote>{{annotation.quote}}</blockquote>
         </div>
@@ -164,7 +159,6 @@
                     ng-class="collapsed && 'collapsed' || ''"></li>
             </ul>
 
->>>>>>> 79cc0da2
         </div>
       </div>
       <div class="yui3-u-1">
